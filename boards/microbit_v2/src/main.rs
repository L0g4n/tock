--- conflicted
+++ resolved
@@ -112,7 +112,6 @@
         F: FnOnce(Option<Result<&dyn kernel::Driver, &dyn kernel::LegacyDriver>>) -> R,
     {
         match driver_num {
-<<<<<<< HEAD
             capsules::console::DRIVER_NUM => f(Some(Ok(self.console))),
             capsules::gpio::DRIVER_NUM => f(Some(Err(self.gpio))),
             capsules::alarm::DRIVER_NUM => f(Some(Ok(self.alarm))),
@@ -126,24 +125,8 @@
             capsules::ble_advertising_driver::DRIVER_NUM => f(Some(Err(self.ble_radio))),
             capsules::buzzer_driver::DRIVER_NUM => f(Some(Ok(self.buzzer))),
             capsules::app_flash_driver::DRIVER_NUM => f(Some(Err(self.app_flash))),
+            capsules::sound_pressure::DRIVER_NUM => f(Some(Err(self.sound_pressure))),
             kernel::ipc::DRIVER_NUM => f(Some(Err(&self.ipc))),
-=======
-            capsules::console::DRIVER_NUM => f(Some(self.console)),
-            capsules::gpio::DRIVER_NUM => f(Some(self.gpio)),
-            capsules::alarm::DRIVER_NUM => f(Some(self.alarm)),
-            capsules::button::DRIVER_NUM => f(Some(self.button)),
-            capsules::led_matrix::DRIVER_NUM => f(Some(self.led)),
-            capsules::ninedof::DRIVER_NUM => f(Some(self.ninedof)),
-            capsules::adc::DRIVER_NUM => f(Some(self.adc)),
-            capsules::temperature::DRIVER_NUM => f(Some(self.temperature)),
-            capsules::lsm303agr::DRIVER_NUM => f(Some(self.lsm303agr)),
-            capsules::rng::DRIVER_NUM => f(Some(self.rng)),
-            capsules::ble_advertising_driver::DRIVER_NUM => f(Some(self.ble_radio)),
-            capsules::buzzer_driver::DRIVER_NUM => f(Some(self.buzzer)),
-            capsules::app_flash_driver::DRIVER_NUM => f(Some(self.app_flash)),
-            capsules::sound_pressure::DRIVER_NUM => f(Some(self.sound_pressure)),
-            kernel::ipc::DRIVER_NUM => f(Some(&self.ipc)),
->>>>>>> e604460e
             _ => f(None),
         }
     }
