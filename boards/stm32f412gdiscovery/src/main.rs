//! Board file for STM32F412GDiscovery Discovery kit development board
//!
//! - <https://www.st.com/en/evaluation-tools/32f412gdiscovery.html>

#![no_std]
// Disable this attribute when documenting, as a workaround for
// https://github.com/rust-lang/rust/issues/62184.
#![cfg_attr(not(doc), no_main)]
#![deny(missing_docs)]
use capsules::virtual_alarm::VirtualMuxAlarm;
use components::gpio::GpioComponent;
use components::rng::RngComponent;
use kernel::capabilities;
use kernel::common::dynamic_deferred_call::{DynamicDeferredCall, DynamicDeferredCallClientState};
use kernel::component::Component;
use kernel::hil::gpio;
use kernel::hil::led::LedLow;
use kernel::hil::screen::ScreenRotation;
use kernel::Platform;
use kernel::{create_capability, debug, static_init};
use stm32f412g::interrupt_service::Stm32f412gDefaultPeripherals;

/// Support routines for debugging I/O.
pub mod io;

#[allow(dead_code)]
mod multi_alarm_test;

// Number of concurrent processes this platform supports.
const NUM_PROCS: usize = 4;

// Actual memory for holding the active process structures.
static mut PROCESSES: [Option<&'static dyn kernel::procs::ProcessType>; NUM_PROCS] =
    [None, None, None, None];

static mut CHIP: Option<&'static stm32f412g::chip::Stm32f4xx<Stm32f412gDefaultPeripherals>> = None;

// How should the kernel respond when a process faults.
const FAULT_RESPONSE: kernel::procs::FaultResponse = kernel::procs::FaultResponse::Panic;

/// Dummy buffer that causes the linker to reserve enough space for the stack.
#[no_mangle]
#[link_section = ".stack_buffer"]
pub static mut STACK_MEMORY: [u8; 0x2000] = [0; 0x2000];

/// A structure representing this platform that holds references to all
/// capsules for this platform.
struct STM32F412GDiscovery {
    console: &'static capsules::console::Console<'static>,
    ipc: kernel::ipc::IPC,
    led:
        &'static capsules::led::LedDriver<'static, LedLow<'static, stm32f412g::gpio::Pin<'static>>>,
    button: &'static capsules::button::Button<'static, stm32f412g::gpio::Pin<'static>>,
    alarm: &'static capsules::alarm::AlarmDriver<
        'static,
        VirtualMuxAlarm<'static, stm32f412g::tim2::Tim2<'static>>,
    >,
    gpio: &'static capsules::gpio::GPIO<'static, stm32f412g::gpio::Pin<'static>>,
    adc: &'static capsules::adc::AdcVirtualized<'static>,
    ft6x06: &'static capsules::ft6x06::Ft6x06<'static>,
    touch: &'static capsules::touch::Touch<'static>,
    screen: &'static capsules::screen::Screen<'static>,
    temperature: &'static capsules::temperature::TemperatureSensor<'static>,
    rng: &'static capsules::rng::RngDriver<'static>,
}

/// Mapping of integer syscalls to objects that implement syscalls.
impl Platform for STM32F412GDiscovery {
    fn with_driver<F, R>(&self, driver_num: usize, f: F) -> R
    where
        F: FnOnce(Option<Result<&dyn kernel::Driver, &dyn kernel::LegacyDriver>>) -> R,
    {
        match driver_num {
<<<<<<< HEAD
            capsules::console::DRIVER_NUM => f(Some(Ok(self.console))),
            capsules::led::DRIVER_NUM => f(Some(Ok(self.led))),
            capsules::button::DRIVER_NUM => f(Some(Err(self.button))),
            capsules::alarm::DRIVER_NUM => f(Some(Err(self.alarm))),
            kernel::ipc::DRIVER_NUM => f(Some(Err(&self.ipc))),
            capsules::gpio::DRIVER_NUM => f(Some(Err(self.gpio))),
            capsules::adc::DRIVER_NUM => f(Some(Err(self.adc))),
            capsules::ft6x06::DRIVER_NUM => f(Some(Err(self.ft6x06))),
            capsules::touch::DRIVER_NUM => f(Some(Err(self.touch))),
            capsules::screen::DRIVER_NUM => f(Some(Ok(self.screen))),
            capsules::temperature::DRIVER_NUM => f(Some(Ok(self.temperature))),
=======
            capsules::console::DRIVER_NUM => f(Some(self.console)),
            capsules::led::DRIVER_NUM => f(Some(self.led)),
            capsules::button::DRIVER_NUM => f(Some(self.button)),
            capsules::alarm::DRIVER_NUM => f(Some(self.alarm)),
            kernel::ipc::DRIVER_NUM => f(Some(&self.ipc)),
            capsules::gpio::DRIVER_NUM => f(Some(self.gpio)),
            capsules::adc::DRIVER_NUM => f(Some(self.adc)),
            capsules::ft6x06::DRIVER_NUM => f(Some(self.ft6x06)),
            capsules::touch::DRIVER_NUM => f(Some(self.touch)),
            capsules::screen::DRIVER_NUM => f(Some(self.screen)),
            capsules::temperature::DRIVER_NUM => f(Some(self.temperature)),
            capsules::rng::DRIVER_NUM => f(Some(self.rng)),
>>>>>>> fe42a6a3
            _ => f(None),
        }
    }
}

/// Helper function called during bring-up that configures DMA.
unsafe fn setup_dma(
    dma: &stm32f412g::dma1::Dma1,
    dma_streams: &'static [stm32f412g::dma1::Stream; 8],
    usart2: &'static stm32f412g::usart::Usart,
) {
    use stm32f412g::dma1::Dma1Peripheral;
    use stm32f412g::usart;

    dma.enable_clock();

    let usart2_tx_stream = &dma_streams[Dma1Peripheral::USART2_TX.get_stream_idx()];
    let usart2_rx_stream = &dma_streams[Dma1Peripheral::USART2_RX.get_stream_idx()];

    usart2.set_dma(
        usart::TxDMA(usart2_tx_stream),
        usart::RxDMA(usart2_rx_stream),
    );

    usart2_tx_stream.set_client(usart2);
    usart2_rx_stream.set_client(usart2);

    usart2_tx_stream.setup(Dma1Peripheral::USART2_TX);
    usart2_rx_stream.setup(Dma1Peripheral::USART2_RX);

    cortexm4::nvic::Nvic::new(Dma1Peripheral::USART2_TX.get_stream_irqn()).enable();
    cortexm4::nvic::Nvic::new(Dma1Peripheral::USART2_RX.get_stream_irqn()).enable();
}

/// Helper function called during bring-up that configures multiplexed I/O.
unsafe fn set_pin_primary_functions(
    syscfg: &stm32f412g::syscfg::Syscfg,
    exti: &stm32f412g::exti::Exti,
    i2c1: &stm32f412g::i2c::I2C,
    gpio_ports: &'static stm32f412g::gpio::GpioPorts<'static>,
) {
    use kernel::hil::gpio::Configure;
    use stm32f412g::exti::LineId;
    use stm32f412g::gpio::{AlternateFunction, Mode, PinId, PortId};

    syscfg.enable_clock();

    gpio_ports.get_port_from_port_id(PortId::E).enable_clock();

    // User LD3 is connected to PE02. Configure PE02 as `debug_gpio!(0, ...)`
    gpio_ports.get_pin(PinId::PE02).map(|pin| {
        pin.make_output();

        // Configure kernel debug gpios as early as possible
        kernel::debug::assign_gpios(Some(pin), None, None);
    });

    gpio_ports.get_port_from_port_id(PortId::A).enable_clock();

    // pa2 and pa3 (USART2) is connected to ST-LINK virtual COM port
    gpio_ports.get_pin(PinId::PA02).map(|pin| {
        pin.set_mode(Mode::AlternateFunctionMode);
        // AF7 is USART2_TX
        pin.set_alternate_function(AlternateFunction::AF7);
    });
    gpio_ports.get_pin(PinId::PA03).map(|pin| {
        pin.set_mode(Mode::AlternateFunctionMode);
        // AF7 is USART2_RX
        pin.set_alternate_function(AlternateFunction::AF7);
    });

    // uncomment this if you do not plan to use the joystick up, as they both use Exti0
    // joystick selection is connected on pa00
    // gpio_ports.get_pin(PinId::PA00).map(|pin| {
    //     // By default, upon reset, the pin is in input mode, with no internal
    //     // pull-up, no internal pull-down (i.e., floating).
    //     //
    //     // Only set the mapping between EXTI line and the Pin and let capsule do
    //     // the rest.
    //     exti.associate_line_gpiopin(LineId::Exti0, pin);
    // });
    // // EXTI0 interrupts is delivered at IRQn 6 (EXTI0)
    // cortexm4::nvic::Nvic::new(stm32f412g::nvic::EXTI0).enable();

    // joystick down is connected on pg01
    gpio_ports.get_pin(PinId::PG01).map(|pin| {
        // By default, upon reset, the pin is in input mode, with no internal
        // pull-up, no internal pull-down (i.e., floating).
        //
        // Only set the mapping between EXTI line and the Pin and let capsule do
        // the rest.
        exti.associate_line_gpiopin(LineId::Exti1, pin);
    });
    // EXTI1 interrupts is delivered at IRQn 7 (EXTI1)
    cortexm4::nvic::Nvic::new(stm32f412g::nvic::EXTI1).enable();

    // joystick left is connected on pf15
    gpio_ports.get_pin(PinId::PF15).map(|pin| {
        // By default, upon reset, the pin is in input mode, with no internal
        // pull-up, no internal pull-down (i.e., floating).
        //
        // Only set the mapping between EXTI line and the Pin and let capsule do
        // the rest.
        exti.associate_line_gpiopin(LineId::Exti15, pin);
    });
    // EXTI15_10 interrupts is delivered at IRQn 40 (EXTI15_10)
    cortexm4::nvic::Nvic::new(stm32f412g::nvic::EXTI15_10).enable();

    // joystick right is connected on pf14
    gpio_ports.get_pin(PinId::PF14).map(|pin| {
        // By default, upon reset, the pin is in input mode, with no internal
        // pull-up, no internal pull-down (i.e., floating).
        //
        // Only set the mapping between EXTI line and the Pin and let capsule do
        // the rest.
        exti.associate_line_gpiopin(LineId::Exti14, pin);
    });
    // EXTI15_10 interrupts is delivered at IRQn 40 (EXTI15_10)
    cortexm4::nvic::Nvic::new(stm32f412g::nvic::EXTI15_10).enable();

    // joystick up is connected on pg00
    gpio_ports.get_pin(PinId::PG00).map(|pin| {
        // By default, upon reset, the pin is in input mode, with no internal
        // pull-up, no internal pull-down (i.e., floating).
        //
        // Only set the mapping between EXTI line and the Pin and let capsule do
        // the rest.
        exti.associate_line_gpiopin(LineId::Exti0, pin);
    });
    // EXTI0 interrupts is delivered at IRQn 6 (EXTI0)
    cortexm4::nvic::Nvic::new(stm32f412g::nvic::EXTI0).enable();

    // Enable clocks for GPIO Ports
    // Disable some of them if you don't need some of the GPIOs
    gpio_ports.get_port_from_port_id(PortId::B).enable_clock();
    // Ports A and E are already enabled
    gpio_ports.get_port_from_port_id(PortId::C).enable_clock();
    gpio_ports.get_port_from_port_id(PortId::D).enable_clock();
    gpio_ports.get_port_from_port_id(PortId::F).enable_clock();
    gpio_ports.get_port_from_port_id(PortId::G).enable_clock();
    gpio_ports.get_port_from_port_id(PortId::H).enable_clock();

    // I2C1 has the TouchPanel connected
    gpio_ports.get_pin(PinId::PB06).map(|pin| {
        // pin.make_output();
        pin.set_mode_output_opendrain();
        pin.set_mode(Mode::AlternateFunctionMode);
        pin.set_floating_state(kernel::hil::gpio::FloatingState::PullNone);
        // AF4 is I2C
        pin.set_alternate_function(AlternateFunction::AF4);
    });
    gpio_ports.get_pin(PinId::PB07).map(|pin| {
        // pin.make_output();
        pin.set_mode_output_opendrain();
        pin.set_floating_state(kernel::hil::gpio::FloatingState::PullNone);
        pin.set_mode(Mode::AlternateFunctionMode);
        // AF4 is I2C
        pin.set_alternate_function(AlternateFunction::AF4);
    });

    i2c1.enable_clock();
    i2c1.set_speed(stm32f412g::i2c::I2CSpeed::Speed100k, 16);

    // FT6206 interrupt
    gpio_ports.get_pin(PinId::PG05).map(|pin| {
        // By default, upon reset, the pin is in input mode, with no internal
        // pull-up, no internal pull-down (i.e., floating).
        //
        // Only set the mapping between EXTI line and the Pin and let capsule do
        // the rest.
        exti.associate_line_gpiopin(LineId::Exti5, pin);
    });

    // ADC

    // Arduino A0
    gpio_ports.get_pin(PinId::PA01).map(|pin| {
        pin.set_mode(stm32f412g::gpio::Mode::AnalogMode);
    });

    // Arduino A1
    gpio_ports.get_pin(PinId::PC01).map(|pin| {
        pin.set_mode(stm32f412g::gpio::Mode::AnalogMode);
    });

    // Arduino A2
    gpio_ports.get_pin(PinId::PC03).map(|pin| {
        pin.set_mode(stm32f412g::gpio::Mode::AnalogMode);
    });

    // Arduino A3
    gpio_ports.get_pin(PinId::PC04).map(|pin| {
        pin.set_mode(stm32f412g::gpio::Mode::AnalogMode);
    });

    // Arduino A4
    gpio_ports.get_pin(PinId::PC05).map(|pin| {
        pin.set_mode(stm32f412g::gpio::Mode::AnalogMode);
    });

    // Arduino A5
    gpio_ports.get_pin(PinId::PB00).map(|pin| {
        pin.set_mode(stm32f412g::gpio::Mode::AnalogMode);
    });

    // EXTI9_5 interrupts is delivered at IRQn 23 (EXTI9_5)
    cortexm4::nvic::Nvic::new(stm32f412g::nvic::EXTI9_5).enable();

    // LCD

    let pins = [
        PinId::PD00,
        PinId::PD01,
        PinId::PD04,
        PinId::PD05,
        PinId::PD08,
        PinId::PD09,
        PinId::PD10,
        PinId::PD14,
        PinId::PD15,
        PinId::PD07,
        PinId::PE07,
        PinId::PE08,
        PinId::PE09,
        PinId::PE10,
        PinId::PE11,
        PinId::PE12,
        PinId::PE13,
        PinId::PE14,
        PinId::PE15,
        PinId::PF00,
    ];

    for pin in pins.iter() {
        gpio_ports.get_pin(*pin).map(|pin| {
            pin.set_mode(stm32f412g::gpio::Mode::AlternateFunctionMode);
            pin.set_floating_state(gpio::FloatingState::PullUp);
            pin.set_speed();
            pin.set_alternate_function(stm32f412g::gpio::AlternateFunction::AF12);
        });
    }

    use kernel::hil::gpio::Output;

    gpio_ports.get_pin(PinId::PF05).map(|pin| {
        pin.make_output();
        pin.set_floating_state(gpio::FloatingState::PullNone);
        pin.set();
    });

    gpio_ports.get_pin(PinId::PG04).map(|pin| {
        pin.make_input();
    });
}

/// Helper function for miscellaneous peripheral functions
unsafe fn setup_peripherals(
    tim2: &stm32f412g::tim2::Tim2,
    fsmc: &stm32f412g::fsmc::Fsmc,
    trng: &stm32f412g::trng::Trng,
) {
    // USART2 IRQn is 38
    cortexm4::nvic::Nvic::new(stm32f412g::nvic::USART2).enable();

    // TIM2 IRQn is 28
    tim2.enable_clock();
    tim2.start();
    cortexm4::nvic::Nvic::new(stm32f412g::nvic::TIM2).enable();

    // FSMC
    fsmc.enable();

    trng.enable_clock();
}

/// Reset Handler.
///
/// This symbol is loaded into vector table by the STM32F446RE chip crate.
/// When the chip first powers on or later does a hard reset, after the core
/// initializes all the hardware, the address of this function is loaded and
/// execution begins here.
#[no_mangle]
pub unsafe fn reset_handler() {
    stm32f412g::init();

    let rcc = static_init!(stm32f412g::rcc::Rcc, stm32f412g::rcc::Rcc::new());
    let syscfg = static_init!(
        stm32f412g::syscfg::Syscfg,
        stm32f412g::syscfg::Syscfg::new(rcc)
    );
    let exti = static_init!(stm32f412g::exti::Exti, stm32f412g::exti::Exti::new(syscfg));
    let dma1 = static_init!(stm32f412g::dma1::Dma1, stm32f412g::dma1::Dma1::new(rcc));

    let peripherals = static_init!(
        Stm32f412gDefaultPeripherals,
        Stm32f412gDefaultPeripherals::new(rcc, exti, dma1)
    );
    peripherals.init();
    let base_peripherals = &peripherals.stm32f4;
    setup_peripherals(
        &base_peripherals.tim2,
        &base_peripherals.fsmc,
        &peripherals.trng,
    );

    // We use the default HSI 16Mhz clock
    set_pin_primary_functions(
        syscfg,
        &base_peripherals.exti,
        &base_peripherals.i2c1,
        &base_peripherals.gpio_ports,
    );

    setup_dma(
        dma1,
        &base_peripherals.dma_streams,
        &base_peripherals.usart2,
    );

    let board_kernel = static_init!(kernel::Kernel, kernel::Kernel::new(&PROCESSES));

    let dynamic_deferred_call_clients =
        static_init!([DynamicDeferredCallClientState; 2], Default::default());
    let dynamic_deferred_caller = static_init!(
        DynamicDeferredCall,
        DynamicDeferredCall::new(dynamic_deferred_call_clients)
    );
    DynamicDeferredCall::set_global_instance(dynamic_deferred_caller);

    let chip = static_init!(
        stm32f412g::chip::Stm32f4xx<Stm32f412gDefaultPeripherals>,
        stm32f412g::chip::Stm32f4xx::new(peripherals)
    );
    CHIP = Some(chip);

    // UART

    // Create a shared UART channel for kernel debug.
    base_peripherals.usart2.enable_clock();
    let uart_mux = components::console::UartMuxComponent::new(
        &base_peripherals.usart2,
        115200,
        dynamic_deferred_caller,
    )
    .finalize(());

    io::WRITER.set_initialized();

    // Create capabilities that the board needs to call certain protected kernel
    // functions.
    let memory_allocation_capability = create_capability!(capabilities::MemoryAllocationCapability);
    let main_loop_capability = create_capability!(capabilities::MainLoopCapability);
    let process_management_capability =
        create_capability!(capabilities::ProcessManagementCapability);

    // Setup the console.
    let console = components::console::ConsoleComponent::new(board_kernel, uart_mux).finalize(());
    // Create the debugger object that handles calls to `debug!()`.
    components::debug_writer::DebugWriterComponent::new(uart_mux).finalize(());

    // // Setup the process inspection console
    // let process_console_uart = static_init!(UartDevice, UartDevice::new(mux_uart, true));
    // process_console_uart.setup();
    // pub struct ProcessConsoleCapability;
    // unsafe impl capabilities::ProcessManagementCapability for ProcessConsoleCapability {}
    // let process_console = static_init!(
    //     capsules::process_console::ProcessConsole<'static, ProcessConsoleCapability>,
    //     capsules::process_console::ProcessConsole::new(
    //         process_console_uart,
    //         &mut capsules::process_console::WRITE_BUF,
    //         &mut capsules::process_console::READ_BUF,
    //         &mut capsules::process_console::COMMAND_BUF,
    //         board_kernel,
    //         ProcessConsoleCapability,
    //     )
    // );
    // hil::uart::Transmit::set_transmit_client(process_console_uart, process_console);
    // hil::uart::Receive::set_receive_client(process_console_uart, process_console);
    // process_console.start();

    // LEDs

    // Clock to Port A is enabled in `set_pin_primary_functions()`

    let led = components::led::LedsComponent::new(components::led_component_helper!(
        LedLow<'static, stm32f412g::gpio::Pin>,
        LedLow::new(
            base_peripherals
                .gpio_ports
                .get_pin(stm32f412g::gpio::PinId::PE00)
                .unwrap()
        ),
        LedLow::new(
            base_peripherals
                .gpio_ports
                .get_pin(stm32f412g::gpio::PinId::PE01)
                .unwrap()
        ),
        LedLow::new(
            base_peripherals
                .gpio_ports
                .get_pin(stm32f412g::gpio::PinId::PE02)
                .unwrap()
        ),
        LedLow::new(
            base_peripherals
                .gpio_ports
                .get_pin(stm32f412g::gpio::PinId::PE03)
                .unwrap()
        ),
    ))
    .finalize(components::led_component_buf!(
        LedLow<'static, stm32f412g::gpio::Pin>
    ));

    // BUTTONs
    let button = components::button::ButtonComponent::new(
        board_kernel,
        components::button_component_helper!(
            stm32f412g::gpio::Pin,
            // Select
            (
                base_peripherals
                    .gpio_ports
                    .get_pin(stm32f412g::gpio::PinId::PA00)
                    .unwrap(),
                kernel::hil::gpio::ActivationMode::ActiveHigh,
                kernel::hil::gpio::FloatingState::PullNone
            ),
            // Down
            (
                base_peripherals
                    .gpio_ports
                    .get_pin(stm32f412g::gpio::PinId::PG01)
                    .unwrap(),
                kernel::hil::gpio::ActivationMode::ActiveHigh,
                kernel::hil::gpio::FloatingState::PullNone
            ),
            // Left
            (
                base_peripherals
                    .gpio_ports
                    .get_pin(stm32f412g::gpio::PinId::PF15)
                    .unwrap(),
                kernel::hil::gpio::ActivationMode::ActiveHigh,
                kernel::hil::gpio::FloatingState::PullNone
            ),
            // Right
            (
                base_peripherals
                    .gpio_ports
                    .get_pin(stm32f412g::gpio::PinId::PF14)
                    .unwrap(),
                kernel::hil::gpio::ActivationMode::ActiveHigh,
                kernel::hil::gpio::FloatingState::PullNone
            ),
            // Up
            (
                base_peripherals
                    .gpio_ports
                    .get_pin(stm32f412g::gpio::PinId::PG00)
                    .unwrap(),
                kernel::hil::gpio::ActivationMode::ActiveHigh,
                kernel::hil::gpio::FloatingState::PullNone
            )
        ),
    )
    .finalize(components::button_component_buf!(stm32f412g::gpio::Pin));

    // ALARM

    let tim2 = &base_peripherals.tim2;
    let mux_alarm = components::alarm::AlarmMuxComponent::new(tim2).finalize(
        components::alarm_mux_component_helper!(stm32f412g::tim2::Tim2),
    );

    let alarm = components::alarm::AlarmDriverComponent::new(board_kernel, mux_alarm)
        .finalize(components::alarm_component_helper!(stm32f412g::tim2::Tim2));

    // GPIO
    let gpio = GpioComponent::new(
        board_kernel,
        components::gpio_component_helper!(
            stm32f412g::gpio::Pin,
            // Arduino like RX/TX
            0 => base_peripherals.gpio_ports.get_pin(stm32f412g::gpio::PinId::PG09).unwrap(), //D0
            1 => base_peripherals.gpio_ports.get_pin(stm32f412g::gpio::PinId::PG14).unwrap(), //D1
            2 => base_peripherals.gpio_ports.get_pin(stm32f412g::gpio::PinId::PG13).unwrap(), //D2
            3 => base_peripherals.gpio_ports.get_pin(stm32f412g::gpio::PinId::PF04).unwrap(), //D3
            4 => base_peripherals.gpio_ports.get_pin(stm32f412g::gpio::PinId::PG12).unwrap(), //D4
            5 => base_peripherals.gpio_ports.get_pin(stm32f412g::gpio::PinId::PF10).unwrap(), //D5
            6 => base_peripherals.gpio_ports.get_pin(stm32f412g::gpio::PinId::PF03).unwrap(), //D6
            7 => base_peripherals.gpio_ports.get_pin(stm32f412g::gpio::PinId::PG11).unwrap(), //D7
            8 => base_peripherals.gpio_ports.get_pin(stm32f412g::gpio::PinId::PG10).unwrap(), //D8
            9 => base_peripherals.gpio_ports.get_pin(stm32f412g::gpio::PinId::PB08).unwrap(), //D9
            // SPI Pins
            10 => base_peripherals.gpio_ports.get_pin(stm32f412g::gpio::PinId::PA15).unwrap(), //D10
            11 => base_peripherals.gpio_ports.get_pin(stm32f412g::gpio::PinId::PA07).unwrap(),  //D11
            12 => base_peripherals.gpio_ports.get_pin(stm32f412g::gpio::PinId::PA06).unwrap(),  //D12
            13 => base_peripherals.gpio_ports.get_pin(stm32f412g::gpio::PinId::PA15).unwrap()  //D13

            // ADC Pins
            // Enable the to use the ADC pins as GPIO
            // 14 => base_peripherals.gpio_ports.get_pin(stm32f412g::gpio::PinId::PA01).unwrap(), //A0
            // 15 => base_peripherals.gpio_ports.get_pin(stm32f412g::gpio::PinId::PC01).unwrap(), //A1
            // 16 => base_peripherals.gpio_ports.get_pin(stm32f412g::gpio::PinId::PC03).unwrap(), //A2
            // 17 => base_peripherals.gpio_ports.get_pin(stm32f412g::gpio::PinId::PC04).unwrap(), //A3
            // 19 => base_peripherals.gpio_ports.get_pin(stm32f412g::gpio::PinId::PC05).unwrap(), //A4
            // 20 => base_peripherals.gpio_ports.get_pin(stm32f412g::gpio::PinId::PB00).unwrap() //A5
        ),
    )
    .finalize(components::gpio_component_buf!(stm32f412g::gpio::Pin));

    // RNG
    let rng = RngComponent::new(board_kernel, &peripherals.trng).finalize(());

    // FT6206

    let mux_i2c = components::i2c::I2CMuxComponent::new(
        &base_peripherals.i2c1,
        None,
        dynamic_deferred_caller,
    )
    .finalize(components::i2c_mux_component_helper!());

    let ft6x06 = components::ft6x06::Ft6x06Component::new(
        base_peripherals
            .gpio_ports
            .get_pin(stm32f412g::gpio::PinId::PG05)
            .unwrap(),
    )
    .finalize(components::ft6x06_i2c_component_helper!(mux_i2c));

    let bus = components::bus::Bus8080BusComponent::new().finalize(
        components::bus8080_bus_component_helper!(
            // bus type
            stm32f412g::fsmc::Fsmc,
            // bus
            &base_peripherals.fsmc
        ),
    );

    let tft = components::st77xx::ST77XXComponent::new(mux_alarm).finalize(
        components::st77xx_component_helper!(
            // screen
            &capsules::st77xx::ST7789H2,
            // bus type
            capsules::bus::Bus8080Bus<'static, stm32f412g::fsmc::Fsmc>,
            // bus
            &bus,
            // timer type
            stm32f412g::tim2::Tim2,
            // pin type
            stm32f412g::gpio::Pin,
            // dc pin (optional)
            None,
            // reset pin
            base_peripherals
                .gpio_ports
                .get_pin(stm32f412g::gpio::PinId::PD11)
                .unwrap()
        ),
    );

    tft.init();

    let screen = components::screen::ScreenComponent::new(board_kernel, tft, Some(tft))
        .finalize(components::screen_buffer_size!(57600));

    let touch =
        components::touch::TouchComponent::new(board_kernel, ft6x06, Some(ft6x06), Some(tft))
            .finalize(());

    touch.set_screen_rotation_offset(ScreenRotation::Rotated90);

    // Uncomment this for multi touch support
    // let touch =
    //     components::touch::MultiTouchComponent::new(board_kernel, ft6x06, Some(ft6x06), None)
    //         .finalize(());

    // ADC
    let adc_mux = components::adc::AdcMuxComponent::new(&base_peripherals.adc1)
        .finalize(components::adc_mux_component_helper!(stm32f412g::adc::Adc));

    let temp_sensor = components::temperature_stm::TemperatureSTMComponent::new(2.5, 0.76)
        .finalize(components::temperaturestm_adc_component_helper!(
            // spi type
            stm32f412g::adc::Adc,
            // chip select
            stm32f412g::adc::Channel::Channel18,
            // spi mux
            adc_mux
        ));
    let grant_cap = create_capability!(capabilities::MemoryAllocationCapability);
    let grant_temperature = board_kernel.create_grant(&grant_cap);

    let temp = static_init!(
        capsules::temperature::TemperatureSensor<'static>,
        capsules::temperature::TemperatureSensor::new(temp_sensor, grant_temperature)
    );
    kernel::hil::sensors::TemperatureDriver::set_client(temp_sensor, temp);

    let adc_channel_0 =
        components::adc::AdcComponent::new(&adc_mux, stm32f412g::adc::Channel::Channel1)
            .finalize(components::adc_component_helper!(stm32f412g::adc::Adc));

    let adc_channel_1 =
        components::adc::AdcComponent::new(&adc_mux, stm32f412g::adc::Channel::Channel11)
            .finalize(components::adc_component_helper!(stm32f412g::adc::Adc));

    let adc_channel_2 =
        components::adc::AdcComponent::new(&adc_mux, stm32f412g::adc::Channel::Channel13)
            .finalize(components::adc_component_helper!(stm32f412g::adc::Adc));

    let adc_channel_3 =
        components::adc::AdcComponent::new(&adc_mux, stm32f412g::adc::Channel::Channel14)
            .finalize(components::adc_component_helper!(stm32f412g::adc::Adc));

    let adc_channel_4 =
        components::adc::AdcComponent::new(&adc_mux, stm32f412g::adc::Channel::Channel15)
            .finalize(components::adc_component_helper!(stm32f412g::adc::Adc));

    let adc_channel_5 =
        components::adc::AdcComponent::new(&adc_mux, stm32f412g::adc::Channel::Channel8)
            .finalize(components::adc_component_helper!(stm32f412g::adc::Adc));

    let adc_syscall = components::adc::AdcVirtualComponent::new(board_kernel).finalize(
        components::adc_syscall_component_helper!(
            adc_channel_0,
            adc_channel_1,
            adc_channel_2,
            adc_channel_3,
            adc_channel_4,
            adc_channel_5
        ),
    );

    let stm32f412g = STM32F412GDiscovery {
        console: console,
        ipc: kernel::ipc::IPC::new(board_kernel, &memory_allocation_capability),
        led: led,
        button: button,
        alarm: alarm,
        gpio: gpio,
        adc: adc_syscall,
        ft6x06: ft6x06,
        touch: touch,
        screen: screen,
        temperature: temp,
        rng: rng,
    };

    // // Optional kernel tests
    // //
    // // See comment in `boards/imix/src/main.rs`
    // virtual_uart_rx_test::run_virtual_uart_receive(mux_uart);
    // base_peripherals.fsmc.write(0x04, 120);
    // debug!("id {}", base_peripherals.fsmc.read(0x05));

    debug!("Initialization complete. Entering main loop");

    extern "C" {
        /// Beginning of the ROM region containing app images.
        ///
        /// This symbol is defined in the linker script.
        static _sapps: u8;

        /// End of the ROM region containing app images.
        ///
        /// This symbol is defined in the linker script.
        static _eapps: u8;

        /// Beginning of the RAM region for app memory.
        ///
        /// This symbol is defined in the linker script.
        static mut _sappmem: u8;

        /// End of the RAM region for app memory.
        ///
        /// This symbol is defined in the linker script.
        static _eappmem: u8;
    }

    kernel::procs::load_processes(
        board_kernel,
        chip,
        core::slice::from_raw_parts(
            &_sapps as *const u8,
            &_eapps as *const u8 as usize - &_sapps as *const u8 as usize,
        ),
        core::slice::from_raw_parts_mut(
            &mut _sappmem as *mut u8,
            &_eappmem as *const u8 as usize - &_sappmem as *const u8 as usize,
        ),
        &mut PROCESSES,
        FAULT_RESPONSE,
        &process_management_capability,
    )
    .unwrap_or_else(|err| {
        debug!("Error loading processes!");
        debug!("{:?}", err);
    });

    let scheduler = components::sched::round_robin::RoundRobinComponent::new(&PROCESSES)
        .finalize(components::rr_component_helper!(NUM_PROCS));

    //Uncomment to run multi alarm test
    //multi_alarm_test::run_multi_alarm(mux_alarm);

    board_kernel.kernel_loop(
        &stm32f412g,
        chip,
        Some(&stm32f412g.ipc),
        scheduler,
        &main_loop_capability,
    );
}<|MERGE_RESOLUTION|>--- conflicted
+++ resolved
@@ -71,7 +71,6 @@
         F: FnOnce(Option<Result<&dyn kernel::Driver, &dyn kernel::LegacyDriver>>) -> R,
     {
         match driver_num {
-<<<<<<< HEAD
             capsules::console::DRIVER_NUM => f(Some(Ok(self.console))),
             capsules::led::DRIVER_NUM => f(Some(Ok(self.led))),
             capsules::button::DRIVER_NUM => f(Some(Err(self.button))),
@@ -83,20 +82,7 @@
             capsules::touch::DRIVER_NUM => f(Some(Err(self.touch))),
             capsules::screen::DRIVER_NUM => f(Some(Ok(self.screen))),
             capsules::temperature::DRIVER_NUM => f(Some(Ok(self.temperature))),
-=======
-            capsules::console::DRIVER_NUM => f(Some(self.console)),
-            capsules::led::DRIVER_NUM => f(Some(self.led)),
-            capsules::button::DRIVER_NUM => f(Some(self.button)),
-            capsules::alarm::DRIVER_NUM => f(Some(self.alarm)),
-            kernel::ipc::DRIVER_NUM => f(Some(&self.ipc)),
-            capsules::gpio::DRIVER_NUM => f(Some(self.gpio)),
-            capsules::adc::DRIVER_NUM => f(Some(self.adc)),
-            capsules::ft6x06::DRIVER_NUM => f(Some(self.ft6x06)),
-            capsules::touch::DRIVER_NUM => f(Some(self.touch)),
-            capsules::screen::DRIVER_NUM => f(Some(self.screen)),
-            capsules::temperature::DRIVER_NUM => f(Some(self.temperature)),
-            capsules::rng::DRIVER_NUM => f(Some(self.rng)),
->>>>>>> fe42a6a3
+            capsules::rng::DRIVER_NUM => f(Some(Err(self.rng))),
             _ => f(None),
         }
     }
