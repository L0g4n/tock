//! Timer driver.

use kernel::common::cells::OptionalCell;
use kernel::common::registers::{register_bitfields, register_structs, ReadWrite, WriteOnly};
use kernel::common::StaticRef;
use kernel::hil::time;
use kernel::hil::time::{Ticks, Ticks64, Time};
use kernel::ReturnCode;

use crate::chip::CHIP_FREQ;

const PRESCALE: u16 = ((CHIP_FREQ / 10_000) - 1) as u16; // 10Khz

/// 10KHz `Frequency`
#[derive(Debug)]
pub struct Freq10KHz;
impl time::Frequency for Freq10KHz {
    fn frequency() -> u32 {
        10_000
    }
}

register_structs! {
    pub TimerRegisters {
        (0x000 => ctrl: ReadWrite<u32, ctrl::Register>),

        (0x004 => _reserved),

        (0x100 => config: ReadWrite<u32, config::Register>),

        (0x104 => value_low: ReadWrite<u32>),
        (0x108 => value_high: ReadWrite<u32>),

        (0x10c => compare_low: ReadWrite<u32>),
        (0x110 => compare_high: ReadWrite<u32>),

        (0x114 => intr_enable: ReadWrite<u32, intr::Register>),
        (0x118 => intr_state: ReadWrite<u32, intr::Register>),
        (0x11c => intr_test: WriteOnly<u32, intr::Register>),
        (0x120 => @END),
    }
}

register_bitfields![u32,
    ctrl [
        enable OFFSET(0) NUMBITS(1) []
    ],
    config [
        prescale OFFSET(0) NUMBITS(12) [],
        step OFFSET(16) NUMBITS(8) []
    ],
    intr [
        timer0 OFFSET(0) NUMBITS(1) []
    ]
];

pub struct RvTimer<'a> {
    registers: StaticRef<TimerRegisters>,
    alarm_client: OptionalCell<&'a dyn time::AlarmClient>,
    overflow_client: OptionalCell<&'a dyn time::OverflowClient>,
}

impl<'a> RvTimer<'a> {
    const fn new(base: StaticRef<TimerRegisters>) -> RvTimer<'a> {
        RvTimer {
            registers: base,
            alarm_client: OptionalCell::empty(),
            overflow_client: OptionalCell::empty(),
        }
    }

    pub fn setup(&self) {
        let regs = self.registers;
        // Set proper prescaler and the like
        regs.config
            .write(config::prescale.val(PRESCALE as u32) + config::step.val(1u32));
        regs.compare_high.set(0);
        regs.value_low.set(0xfff00000);
        regs.intr_enable.write(intr::timer0::CLEAR);
        regs.ctrl.write(ctrl::enable::SET);
    }

    pub fn service_interrupt(&self) {
        let regs = self.registers;
        regs.intr_enable.write(intr::timer0::CLEAR);
        regs.intr_state.write(intr::timer0::SET);
        self.alarm_client.map(|client| {
            client.alarm();
        });
    }
}

impl time::Time for RvTimer<'_> {
    type Frequency = Freq10KHz;
    type Ticks = Ticks64;

    fn now(&self) -> Ticks64 {
        // RISC-V has a 64-bit counter but you can only read 32 bits
        // at once, which creates a race condition if the lower register
        // wraps between the reads. So the recommended approach is to read
        // low, read high, read low, and if the second low is lower, re-read
        // high. -pal 8/6/20
        let first_low: u32 = self.registers.value_low.get();
        let mut high: u32 = self.registers.value_high.get();
        let second_low: u32 = self.registers.value_low.get();
        if second_low < first_low {
            // Wraparound
            high = self.registers.value_high.get();
        }
        Ticks64::from(((high as u64) << 32) | second_low as u64)
    }
}
<<<<<<< HEAD

impl<'a> time::Counter<'a> for RvTimer<'a> {
    fn set_overflow_client(&'a self, client: &'a dyn time::OverflowClient) {
        self.overflow_client.set(client);
    }

    fn start(&self) -> ReturnCode {
        ReturnCode::SUCCESS
    }

    fn stop(&self) -> ReturnCode {
        // RISCV counter can't be stopped...
        ReturnCode::EBUSY
    }

=======

impl<'a> time::Counter<'a> for RvTimer<'a> {
    fn set_overflow_client(&'a self, client: &'a dyn time::OverflowClient) {
        self.overflow_client.set(client);
    }

    fn start(&self) -> ReturnCode {
        ReturnCode::SUCCESS
    }

    fn stop(&self) -> ReturnCode {
        // RISCV counter can't be stopped...
        ReturnCode::EBUSY
    }

>>>>>>> a97b7cd6
    fn reset(&self) -> ReturnCode {
        // RISCV counter can't be reset
        ReturnCode::FAIL
    }

    fn is_running(&self) -> bool {
        true
    }
}

impl<'a> time::Alarm<'a> for RvTimer<'a> {
    fn set_alarm_client(&self, client: &'a dyn time::AlarmClient) {
        self.alarm_client.set(client);
    }

    fn set_alarm(&self, reference: Self::Ticks, dt: Self::Ticks) {
        // This does not handle the 64-bit wraparound case.
        // Because mtimer fires if the counter is >= the compare,
        // handling wraparound requires setting compare to the
        // maximum value, issuing a callback on the overflow client
        // if there is one, spinning until it wraps around to 0, then
        // setting the compare to the correct value.
        let regs = self.registers;
        let now = self.now();
        let mut expire = reference.wrapping_add(dt);
<<<<<<< HEAD

        if !now.within_range(reference, expire) {
            expire = now;
        }

        let val = expire.into_u64();
        let high = (val >> 32) as u32;
        let low = (val & 0xffffffff) as u32;

=======

        if !now.within_range(reference, expire) {
            expire = now;
        }

        let val = expire.into_u64();
        let high = (val >> 32) as u32;
        let low = (val & 0xffffffff) as u32;

>>>>>>> a97b7cd6
        // Recommended approach for setting the two compare registers
        // (RISC-V Privileged Architectures 3.1.15) -pal 8/6/20
        regs.compare_low.set(0xffffffff);
        regs.compare_high.set(high);
        regs.compare_low.set(low);
<<<<<<< HEAD

=======
>>>>>>> a97b7cd6
        self.registers.intr_enable.write(intr::timer0::SET);
    }

    fn get_alarm(&self) -> Self::Ticks {
        let mut val: u64 = (self.registers.compare_high.get() as u64) << 32;
        val |= self.registers.compare_low.get() as u64;
        Ticks64::from(val)
    }

    fn disarm(&self) -> ReturnCode {
        // You clear the RISCV mtime interrupt by writing to the compare
<<<<<<< HEAD
        // regsiters. Since the only way to do so is to set a new alarm,
=======
        // registers. Since the only way to do so is to set a new alarm,
>>>>>>> a97b7cd6
        // and this is also the only way to re-enable the interrupt, disabling
        // the interrupt is sufficient. Calling set_alarm will clear the
        // pending interrupt before re-enabling. -pal 8/6/20
        self.registers.intr_enable.write(intr::timer0::CLEAR);
        ReturnCode::SUCCESS
    }

    fn is_armed(&self) -> bool {
        self.registers.intr_enable.is_set(intr::timer0)
    }

    fn minimum_dt(&self) -> Self::Ticks {
        Self::Ticks::from(1 as u64)
    }
}

const TIMER_BASE: StaticRef<TimerRegisters> =
    unsafe { StaticRef::new(0x4008_0000 as *const TimerRegisters) };

pub static mut TIMER: RvTimer = RvTimer::new(TIMER_BASE);<|MERGE_RESOLUTION|>--- conflicted
+++ resolved
@@ -110,7 +110,6 @@
         Ticks64::from(((high as u64) << 32) | second_low as u64)
     }
 }
-<<<<<<< HEAD
 
 impl<'a> time::Counter<'a> for RvTimer<'a> {
     fn set_overflow_client(&'a self, client: &'a dyn time::OverflowClient) {
@@ -126,23 +125,6 @@
         ReturnCode::EBUSY
     }
 
-=======
-
-impl<'a> time::Counter<'a> for RvTimer<'a> {
-    fn set_overflow_client(&'a self, client: &'a dyn time::OverflowClient) {
-        self.overflow_client.set(client);
-    }
-
-    fn start(&self) -> ReturnCode {
-        ReturnCode::SUCCESS
-    }
-
-    fn stop(&self) -> ReturnCode {
-        // RISCV counter can't be stopped...
-        ReturnCode::EBUSY
-    }
-
->>>>>>> a97b7cd6
     fn reset(&self) -> ReturnCode {
         // RISCV counter can't be reset
         ReturnCode::FAIL
@@ -168,7 +150,6 @@
         let regs = self.registers;
         let now = self.now();
         let mut expire = reference.wrapping_add(dt);
-<<<<<<< HEAD
 
         if !now.within_range(reference, expire) {
             expire = now;
@@ -178,26 +159,11 @@
         let high = (val >> 32) as u32;
         let low = (val & 0xffffffff) as u32;
 
-=======
-
-        if !now.within_range(reference, expire) {
-            expire = now;
-        }
-
-        let val = expire.into_u64();
-        let high = (val >> 32) as u32;
-        let low = (val & 0xffffffff) as u32;
-
->>>>>>> a97b7cd6
         // Recommended approach for setting the two compare registers
         // (RISC-V Privileged Architectures 3.1.15) -pal 8/6/20
         regs.compare_low.set(0xffffffff);
         regs.compare_high.set(high);
         regs.compare_low.set(low);
-<<<<<<< HEAD
-
-=======
->>>>>>> a97b7cd6
         self.registers.intr_enable.write(intr::timer0::SET);
     }
 
@@ -209,11 +175,7 @@
 
     fn disarm(&self) -> ReturnCode {
         // You clear the RISCV mtime interrupt by writing to the compare
-<<<<<<< HEAD
-        // regsiters. Since the only way to do so is to set a new alarm,
-=======
         // registers. Since the only way to do so is to set a new alarm,
->>>>>>> a97b7cd6
         // and this is also the only way to re-enable the interrupt, disabling
         // the interrupt is sufficient. Calling set_alarm will clear the
         // pending interrupt before re-enabling. -pal 8/6/20
