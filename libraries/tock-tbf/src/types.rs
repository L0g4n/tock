//! Types and Data Structures for TBFs.

use core::convert::TryInto;
use core::fmt;
use core::mem::size_of;

const NUM_PERSISTENT_ACLS: usize = 8;

/// Error when parsing just the beginning of the TBF header. This is only used
/// when establishing the linked list structure of apps installed in flash.
pub enum InitialTbfParseError {
    /// We were unable to parse the beginning of the header. This either means
    /// we ran out of flash, or the trusted values are invalid meaning this is
    /// just empty flash after the end of the last app. This error is fine, as
    /// it just means we must have hit the end of the linked list of apps.
    UnableToParse,

    /// Some length or value in the header is invalid. The header parsing has
    /// failed at this point. However, the total app length value is a trusted
    /// field, so we return that value with this error so that we can skip over
    /// this invalid app and continue to check for additional apps.
    InvalidHeader(u32),
}

impl From<core::array::TryFromSliceError> for InitialTbfParseError {
    // Convert a slice to a parsed type. Since we control how long we make our
    // slices, this conversion should never fail. If it does, then this is a bug
    // in this library that must be fixed.
    fn from(_error: core::array::TryFromSliceError) -> Self {
        InitialTbfParseError::UnableToParse
    }
}

/// Error when parsing an app's TBF header.
pub enum TbfParseError {
    /// Not enough bytes in the buffer to parse the expected field.
    NotEnoughFlash,

    /// Unknown version of the TBF header.
    UnsupportedVersion(u16),

    /// Checksum calculation did not match what is stored in the TBF header.
    /// First value is the checksum provided, second value is the checksum we
    /// calculated.
    ChecksumMismatch(u32, u32),

    /// One of the TLV entries did not parse correctly. This could happen if the
    /// TLV.length does not match the size of a fixed-length entry. The `usize`
    /// is the value of the "tipe" field.
    BadTlvEntry(usize),

    /// The app name in the TBF header could not be successfully parsed as a
    /// UTF-8 string.
    BadProcessName,

    /// Internal kernel error. This is a bug inside of this library. Likely this
    /// means that for some reason a slice was not sized properly for parsing a
    /// certain type, which is something completely controlled by this library.
    /// If the slice passed in is not long enough, then a `get()` call will
    /// fail and that will trigger a different error.
    InternalError,

    /// The number of variable length entries (for example the number of
    /// `TbfHeaderDriverPermission` entries in `TbfHeaderV2Permissions`) is
    /// too long for Tock to parse.
    /// This can be fixed by increasing the number in `TbfHeaderV2`.
    TooManyEntries(usize),
}

impl From<core::array::TryFromSliceError> for TbfParseError {
    // Convert a slice to a parsed type. Since we control how long we make our
    // slices, this conversion should never fail. If it does, then this is a bug
    // in this library that must be fixed.
    fn from(_error: core::array::TryFromSliceError) -> Self {
        TbfParseError::InternalError
    }
}

impl fmt::Debug for TbfParseError {
    fn fmt(&self, f: &mut fmt::Formatter) -> fmt::Result {
        match self {
            TbfParseError::NotEnoughFlash => write!(f, "Buffer too short to parse TBF header"),
            TbfParseError::UnsupportedVersion(version) => {
                write!(f, "TBF version {} unsupported", version)
            }
            TbfParseError::ChecksumMismatch(app, calc) => write!(
                f,
                "Checksum verification failed: app:{:#x}, calc:{:#x}",
                app, calc
            ),
            TbfParseError::BadTlvEntry(tipe) => write!(f, "TLV entry type {} is invalid", tipe),
            TbfParseError::BadProcessName => write!(f, "Process name not UTF-8"),
            TbfParseError::InternalError => write!(f, "Internal kernel error. This is a bug."),
            TbfParseError::TooManyEntries(tipe) => {
                write!(
                    f,
                    "There are too many variable entries of {} for Tock to parse",
                    tipe
                )
            }
        }
    }
}

// TBF structure

/// TBF fields that must be present in all v2 headers.
#[derive(Clone, Copy, Debug)]
pub struct TbfHeaderV2Base {
    pub(crate) version: u16,
    pub(crate) header_size: u16,
    pub(crate) total_size: u32,
    pub(crate) flags: u32,
    pub(crate) checksum: u32,
}

/// Types in TLV structures for each optional block of the header.
#[derive(Clone, Copy, Debug)]
pub enum TbfHeaderTypes {
    TbfHeaderMain = 1,
    TbfHeaderWriteableFlashRegions = 2,
    TbfHeaderPackageName = 3,
    TbfHeaderFixedAddresses = 5,
    TbfHeaderPermissions = 6,
    TbfHeaderPersistentAcl = 7,
    TbfHeaderKernelVersion = 8,
    TbfHeaderProgram = 9,
    TbfFooterCredentials = 128,

    /// Some field in the header that we do not understand. Since the TLV format
    /// specifies the length of each section, if we get a field we do not
    /// understand we just skip it, rather than throwing an error.
    Unknown,
}

/// The TLV header (T and L).
#[derive(Clone, Copy, Debug)]
pub struct TbfTlv {
    pub(crate) tipe: TbfHeaderTypes,
    pub(crate) length: u16,
}

/// The v2 Main Header for apps.
///
/// All apps must have either a Main Header or a Program Header. Without
/// either, the TBF object is considered padding. Main and Program Headers
/// differ in whether they specify the endpoint of the process binary; Main
/// Headers do not, while Program Headers do. A TBF with a Main Header cannot
/// have any Credentials Footers, while a TBF with a Program Header can.
#[derive(Clone, Copy, Debug)]
pub struct TbfHeaderV2Main {
    init_fn_offset: u32,
    protected_size: u32,
    minimum_ram_size: u32,
}

/// The v2 Program Header for apps.
///
/// All apps must have either a Main Header or a Program Header. Without
/// either, the TBF object is considered padding. Main and Program Headers
/// differ in whether they specify the endpoint of the process binary; Main
/// Headers do not, while Program Headers do. A Program Header includes
/// the binary end offset so that a Verifier knows where Credentials Headers
/// start. The region between the end of the binary and the end of the TBF
/// is reserved for Credentials Footers.
#[derive(Clone, Copy, Debug)]
pub struct TbfHeaderV2Program {
    init_fn_offset: u32,
    protected_size: u32,
    minimum_ram_size: u32,
    binary_end_offset: u32,
    version: u32,
}

/// Writeable flash regions only need an offset and size.
///
/// There can be multiple (or zero) flash regions defined, so this is its own
/// struct.
#[derive(Clone, Copy, Debug, Default)]
pub struct TbfHeaderV2WriteableFlashRegion {
    writeable_flash_region_offset: u32,
    writeable_flash_region_size: u32,
}

/// Optional fixed addresses for flash and RAM for this process.
///
/// If a process is compiled for a specific address this header entry lets the
/// kernel know what those addresses are.
///
/// If this header is omitted the kernel will assume that the process is
/// position-independent and can be loaded at any (reasonably aligned) flash
/// address and can be given any (reasonable aligned) memory segment.
///
/// If this header is included, the kernel will check these values when setting
/// up the process. If a process wants to set one fixed address but not the other, the unused one
/// can be set to 0xFFFFFFFF.
#[derive(Clone, Copy, Debug, Default)]
pub struct TbfHeaderV2FixedAddresses {
    /// The absolute address of the start of RAM that the process expects. For
    /// example, if the process was linked with a RAM region starting at
    /// address `0x00023000`, then this would be set to `0x00023000`.
    start_process_ram: u32,
    /// The absolute address of the start of the process binary. This does _not_
    /// include the TBF header. This is the address the process used for the
    /// start of flash with the linker.
    start_process_flash: u32,
}

#[derive(Clone, Copy, Debug, Default)]
struct TbfHeaderDriverPermission {
    driver_number: u32,
    offset: u32,
    allowed_commands: u64,
}

/// A list of permissions for this app
#[derive(Clone, Copy, Debug)]
pub struct TbfHeaderV2Permissions<const L: usize> {
    length: u16,
    perms: [TbfHeaderDriverPermission; L],
}

/// A list of persistent access permissions
#[derive(Clone, Copy, Debug)]
pub struct TbfHeaderV2PersistentAcl<const L: usize> {
    write_id: u32,
    read_length: u16,
    read_ids: [u32; L],
    access_length: u16,
    access_ids: [u32; L],
}

#[derive(Clone, Copy, Debug)]
pub struct TbfHeaderV2KernelVersion {
    major: u16,
    minor: u16,
}

#[derive(Clone, Copy, Debug, Eq, PartialEq)]
pub enum TbfFooterV2CredentialsType {
    Reserved = 0,
    CleartextID = 1,
    Rsa3072Key = 2,
    Rsa4096Key = 3,
    Rsa3072KeyWithID = 4,
    Rsa4096KeyWithID = 5,
    SHA256 = 6,
    SHA384 = 7,
    SHA512 = 8,
}

#[derive(Clone, Copy, Debug)]
pub struct TbfFooterV2Credentials {
    format: TbfFooterV2CredentialsType,
    data: &'static [u8],
}

impl TbfFooterV2Credentials {
    pub fn format(&self) -> TbfFooterV2CredentialsType {
        self.format
    }

    pub fn data(&self) -> &'static [u8] {
        self.data
    }
}

// Conversion functions from slices to the various TBF fields.

impl core::convert::TryFrom<&[u8]> for TbfHeaderV2Base {
    type Error = TbfParseError;

    fn try_from(b: &[u8]) -> Result<TbfHeaderV2Base, Self::Error> {
        if b.len() < 16 {
            return Err(TbfParseError::InternalError);
        }
        Ok(TbfHeaderV2Base {
            version: u16::from_le_bytes(
                b.get(0..2)
                    .ok_or(TbfParseError::InternalError)?
                    .try_into()?,
            ),
            header_size: u16::from_le_bytes(
                b.get(2..4)
                    .ok_or(TbfParseError::InternalError)?
                    .try_into()?,
            ),
            total_size: u32::from_le_bytes(
                b.get(4..8)
                    .ok_or(TbfParseError::InternalError)?
                    .try_into()?,
            ),
            flags: u32::from_le_bytes(
                b.get(8..12)
                    .ok_or(TbfParseError::InternalError)?
                    .try_into()?,
            ),
            checksum: u32::from_le_bytes(
                b.get(12..16)
                    .ok_or(TbfParseError::InternalError)?
                    .try_into()?,
            ),
        })
    }
}

impl core::convert::TryFrom<u16> for TbfHeaderTypes {
    type Error = TbfParseError;

    fn try_from(h: u16) -> Result<TbfHeaderTypes, Self::Error> {
        match h {
            1 => Ok(TbfHeaderTypes::TbfHeaderMain),
            2 => Ok(TbfHeaderTypes::TbfHeaderWriteableFlashRegions),
            3 => Ok(TbfHeaderTypes::TbfHeaderPackageName),
            5 => Ok(TbfHeaderTypes::TbfHeaderFixedAddresses),
            6 => Ok(TbfHeaderTypes::TbfHeaderPermissions),
            7 => Ok(TbfHeaderTypes::TbfHeaderPersistentAcl),
            8 => Ok(TbfHeaderTypes::TbfHeaderKernelVersion),
            9 => Ok(TbfHeaderTypes::TbfHeaderProgram),
            128 => Ok(TbfHeaderTypes::TbfFooterCredentials),
            _ => Ok(TbfHeaderTypes::Unknown),
        }
    }
}

impl core::convert::TryFrom<&[u8]> for TbfTlv {
    type Error = TbfParseError;

    fn try_from(b: &[u8]) -> Result<TbfTlv, Self::Error> {
        Ok(TbfTlv {
            tipe: u16::from_le_bytes(
                b.get(0..2)
                    .ok_or(TbfParseError::InternalError)?
                    .try_into()?,
            )
            .try_into()?,
            length: u16::from_le_bytes(
                b.get(2..4)
                    .ok_or(TbfParseError::InternalError)?
                    .try_into()?,
            ),
        })
    }
}

impl core::convert::TryFrom<&[u8]> for TbfHeaderV2Main {
    type Error = TbfParseError;

    fn try_from(b: &[u8]) -> Result<TbfHeaderV2Main, Self::Error> {
        // For 3 or more fields, this shortcut check reduces code size
        if b.len() < 12 {
            return Err(TbfParseError::InternalError);
        }
        Ok(TbfHeaderV2Main {
            init_fn_offset: u32::from_le_bytes(
                b.get(0..4)
                    .ok_or(TbfParseError::InternalError)?
                    .try_into()?,
            ),
            protected_size: u32::from_le_bytes(
                b.get(4..8)
                    .ok_or(TbfParseError::InternalError)?
                    .try_into()?,
            ),
            minimum_ram_size: u32::from_le_bytes(
                b.get(8..12)
                    .ok_or(TbfParseError::InternalError)?
                    .try_into()?,
            ),
        })
    }
}

impl core::convert::TryFrom<&[u8]> for TbfHeaderV2Program {
    type Error = TbfParseError;
    fn try_from(b: &[u8]) -> Result<TbfHeaderV2Program, Self::Error> {
        // For 3 or more fields, this shortcut check reduces code size
        if b.len() < 20 {
            return Err(TbfParseError::InternalError);
        }
        Ok(TbfHeaderV2Program {
            init_fn_offset: u32::from_le_bytes(
                b.get(0..4)
                    .ok_or(TbfParseError::InternalError)?
                    .try_into()?,
            ),
            protected_size: u32::from_le_bytes(
                b.get(4..8)
                    .ok_or(TbfParseError::InternalError)?
                    .try_into()?,
            ),
            minimum_ram_size: u32::from_le_bytes(
                b.get(8..12)
                    .ok_or(TbfParseError::InternalError)?
                    .try_into()?,
            ),
            binary_end_offset: u32::from_le_bytes(
                b.get(12..16)
                    .ok_or(TbfParseError::InternalError)?
                    .try_into()?,
            ),
            version: u32::from_le_bytes(
                b.get(16..20)
                    .ok_or(TbfParseError::InternalError)?
                    .try_into()?,
            ),
        })
    }
}

impl core::convert::TryFrom<&[u8]> for TbfHeaderV2WriteableFlashRegion {
    type Error = TbfParseError;

    fn try_from(b: &[u8]) -> Result<TbfHeaderV2WriteableFlashRegion, Self::Error> {
        Ok(TbfHeaderV2WriteableFlashRegion {
            writeable_flash_region_offset: u32::from_le_bytes(
                b.get(0..4)
                    .ok_or(TbfParseError::InternalError)?
                    .try_into()?,
            ),
            writeable_flash_region_size: u32::from_le_bytes(
                b.get(4..8)
                    .ok_or(TbfParseError::InternalError)?
                    .try_into()?,
            ),
        })
    }
}

impl core::convert::TryFrom<&[u8]> for TbfHeaderV2FixedAddresses {
    type Error = TbfParseError;

    fn try_from(b: &[u8]) -> Result<TbfHeaderV2FixedAddresses, Self::Error> {
        Ok(TbfHeaderV2FixedAddresses {
            start_process_ram: u32::from_le_bytes(
                b.get(0..4)
                    .ok_or(TbfParseError::InternalError)?
                    .try_into()?,
            ),
            start_process_flash: u32::from_le_bytes(
                b.get(4..8)
                    .ok_or(TbfParseError::InternalError)?
                    .try_into()?,
            ),
        })
    }
}

impl core::convert::TryFrom<&[u8]> for TbfHeaderDriverPermission {
    type Error = TbfParseError;

    fn try_from(b: &[u8]) -> Result<TbfHeaderDriverPermission, Self::Error> {
        // For 3 or more fields, this shortcut check reduces code size
        if b.len() < 16 {
            return Err(TbfParseError::InternalError);
        }
        Ok(TbfHeaderDriverPermission {
            driver_number: u32::from_le_bytes(
                b.get(0..4)
                    .ok_or(TbfParseError::InternalError)?
                    .try_into()?,
            ),
            offset: u32::from_le_bytes(
                b.get(4..8)
                    .ok_or(TbfParseError::InternalError)?
                    .try_into()?,
            ),
            allowed_commands: u64::from_le_bytes(
                b.get(8..16)
                    .ok_or(TbfParseError::InternalError)?
                    .try_into()?,
            ),
        })
    }
}

impl<const L: usize> core::convert::TryFrom<&[u8]> for TbfHeaderV2Permissions<L> {
    type Error = TbfParseError;

    fn try_from(b: &[u8]) -> Result<TbfHeaderV2Permissions<L>, Self::Error> {
        let number_perms = u16::from_le_bytes(
            b.get(0..2)
                .ok_or(TbfParseError::NotEnoughFlash)?
                .try_into()?,
        );

        let mut perms: [TbfHeaderDriverPermission; L] = [TbfHeaderDriverPermission {
            driver_number: 0,
            offset: 0,
            allowed_commands: 0,
        }; L];
<<<<<<< HEAD
        for i in 0..length as usize {
=======

        for i in 0..number_perms as usize {
>>>>>>> 68cf7940
            let start = 2 + (i * size_of::<TbfHeaderDriverPermission>());
            let end = start + size_of::<TbfHeaderDriverPermission>();
            if let Some(perm) = perms.get_mut(i) {
                *perm = b
                    .get(start..end as usize)
                    .ok_or(TbfParseError::NotEnoughFlash)?
                    .try_into()?;
            } else {
                return Err(TbfParseError::BadTlvEntry(
                    TbfHeaderTypes::TbfHeaderPermissions as usize,
                ));
            }
        }

        Ok(TbfHeaderV2Permissions {
            length: number_perms,
            perms,
        })
    }
}

impl<const L: usize> core::convert::TryFrom<&[u8]> for TbfHeaderV2PersistentAcl<L> {
    type Error = TbfParseError;

    fn try_from(b: &[u8]) -> Result<TbfHeaderV2PersistentAcl<L>, Self::Error> {
        let mut read_end = 6;

        let write_id = u32::from_le_bytes(
            b.get(0..4)
                .ok_or(TbfParseError::NotEnoughFlash)?
                .try_into()?,
        );

        let read_length = u16::from_le_bytes(
            b.get(4..6)
                .ok_or(TbfParseError::NotEnoughFlash)?
                .try_into()?,
        );

        let mut read_ids: [u32; L] = [0; L];
        for i in 0..read_length as usize {
            let start = 6 + (i * size_of::<u32>());
            read_end = start + size_of::<u32>();
            if let Some(read_id) = read_ids.get_mut(i) {
                *read_id = u32::from_le_bytes(
                    b.get(start..read_end as usize)
                        .ok_or(TbfParseError::NotEnoughFlash)?
                        .try_into()?,
                );
            } else {
                return Err(TbfParseError::BadTlvEntry(
                    TbfHeaderTypes::TbfHeaderPersistentAcl as usize,
                ));
            }
        }

        let access_length = u16::from_le_bytes(
            b.get(read_end..(read_end + 2))
                .ok_or(TbfParseError::NotEnoughFlash)?
                .try_into()?,
        );

        let mut access_ids: [u32; L] = [0; L];
        for i in 0..access_length as usize {
            let start = read_end + 2 + (i * size_of::<u32>());
            let access_end = start + size_of::<u32>();
            if let Some(access_id) = access_ids.get_mut(i) {
                *access_id = u32::from_le_bytes(
                    b.get(start..access_end as usize)
                        .ok_or(TbfParseError::NotEnoughFlash)?
                        .try_into()?,
                );
            } else {
                return Err(TbfParseError::BadTlvEntry(
                    TbfHeaderTypes::TbfHeaderPersistentAcl as usize,
                ));
            }
        }

        Ok(TbfHeaderV2PersistentAcl {
            write_id,
            read_length,
            read_ids,
            access_length,
            access_ids,
        })
    }
}

impl core::convert::TryFrom<&[u8]> for TbfHeaderV2KernelVersion {
    type Error = TbfParseError;

    fn try_from(b: &[u8]) -> Result<TbfHeaderV2KernelVersion, Self::Error> {
        Ok(TbfHeaderV2KernelVersion {
            major: u16::from_le_bytes(
                b.get(0..2)
                    .ok_or(TbfParseError::InternalError)?
                    .try_into()?,
            ),
            minor: u16::from_le_bytes(
                b.get(2..4)
                    .ok_or(TbfParseError::InternalError)?
                    .try_into()?,
            ),
        })
    }
}

impl core::convert::TryFrom<&'static [u8]> for TbfFooterV2Credentials {
    type Error = TbfParseError;

    fn try_from(b: &'static [u8]) -> Result<TbfFooterV2Credentials, Self::Error> {
        let format = u32::from_le_bytes(
            b.get(0..4)
                .ok_or(TbfParseError::InternalError)?
                .try_into()?,
        );
        let ftype = match format {
            0 => TbfFooterV2CredentialsType::Reserved,
            1 => TbfFooterV2CredentialsType::CleartextID,
            2 => TbfFooterV2CredentialsType::Rsa3072Key,
            3 => TbfFooterV2CredentialsType::Rsa4096Key,
            4 => TbfFooterV2CredentialsType::Rsa3072KeyWithID,
            5 => TbfFooterV2CredentialsType::Rsa4096KeyWithID,
            6 => TbfFooterV2CredentialsType::SHA256,
            7 => TbfFooterV2CredentialsType::SHA384,
            8 => TbfFooterV2CredentialsType::SHA512,
            _ => {
                return Err(TbfParseError::InternalError);
            }
        };
        let length = match ftype {
            TbfFooterV2CredentialsType::Reserved => 0,
            TbfFooterV2CredentialsType::CleartextID => 8,
            TbfFooterV2CredentialsType::Rsa3072Key => 768,
            TbfFooterV2CredentialsType::Rsa4096Key => 1024,
            TbfFooterV2CredentialsType::Rsa3072KeyWithID => 768,
            TbfFooterV2CredentialsType::Rsa4096KeyWithID => 1024,
            TbfFooterV2CredentialsType::SHA256 => 32,
            TbfFooterV2CredentialsType::SHA384 => 48,
            TbfFooterV2CredentialsType::SHA512 => 64,
        };
        let data = &b
            .get(4..(length + 4))
            .ok_or(TbfParseError::NotEnoughFlash)?;
        Ok(TbfFooterV2Credentials {
            format: ftype,
            data: data,
        })
    }
}

/// The command permissions specified by the TBF header.
///
/// Use the `get_command_permissions()` function to retrieve these.
pub enum CommandPermissions {
    /// The TBF header did not specify any permissions for any driver numbers.
    NoPermsAtAll,
    /// The TBF header did specify permissions for at least one driver number,
    /// but not for the requested driver number.
    NoPermsThisDriver,
    /// The bitmask of allowed command numbers starting from the offset provided
    /// when this enum was created.
    Mask(u64),
}

/// Single header that can contain all parts of a v2 header.
///
/// Note, this struct limits the number of writeable regions an app can have to
/// four since we need to statically know the length of the array to store in
/// this type.
#[derive(Clone, Copy, Debug)]
pub struct TbfHeaderV2 {
    pub(crate) base: TbfHeaderV2Base,
    pub(crate) main: Option<TbfHeaderV2Main>,
    pub(crate) program: Option<TbfHeaderV2Program>,
    pub(crate) package_name: Option<&'static str>,
    pub(crate) writeable_regions: Option<[Option<TbfHeaderV2WriteableFlashRegion>; 4]>,
    pub(crate) fixed_addresses: Option<TbfHeaderV2FixedAddresses>,
    pub(crate) permissions: Option<TbfHeaderV2Permissions<8>>,
    pub(crate) persistent_acls: Option<TbfHeaderV2PersistentAcl<NUM_PERSISTENT_ACLS>>,
    pub(crate) kernel_version: Option<TbfHeaderV2KernelVersion>,
}

/// Type that represents the fields of the Tock Binary Format header.
///
/// This specifies the locations of the different code and memory sections
/// in the tock binary, as well as other information about the application.
/// The kernel can also use this header to keep persistent state about
/// the application.
#[derive(Debug)]
pub enum TbfHeader {
    TbfHeaderV2(TbfHeaderV2),
    Padding(TbfHeaderV2Base),
}

impl TbfHeader {
    /// Return the length of the header.
    pub fn length(&self) -> u16 {
        match *self {
            TbfHeader::TbfHeaderV2(hd) => hd.base.header_size,
            TbfHeader::Padding(base) => base.header_size,
        }
    }

    /// Return whether this is an app or just padding between apps.
    pub fn is_app(&self) -> bool {
        match *self {
            TbfHeader::TbfHeaderV2(_) => true,
            TbfHeader::Padding(_) => false,
        }
    }

    /// Return whether the application is enabled or not.
    /// Disabled applications are not started by the kernel.
    pub fn enabled(&self) -> bool {
        match *self {
            TbfHeader::TbfHeaderV2(hd) => {
                // Bit 1 of flags is the enable/disable bit.
                hd.base.flags & 0x00000001 == 1
            }
            TbfHeader::Padding(_) => false,
        }
    }

    /// Add up all of the relevant fields in header version 1, or just used the
    /// app provided value in version 2 to get the total amount of RAM that is
    /// needed for this app.
    pub fn get_minimum_app_ram_size(&self) -> u32 {
        match *self {
            TbfHeader::TbfHeaderV2(hd) => {
                if hd.program.is_some() {
                    hd.program.map_or(0, |p| p.minimum_ram_size)
                } else if hd.main.is_some() {
                    hd.main.map_or(0, |m| m.minimum_ram_size)
                } else {
                    0
                }
            }
            _ => 0,
        }
    }

    /// Get the number of bytes from the start of the app's region in flash that
    /// is for kernel use only. The app cannot write this region.
    pub fn get_protected_size(&self) -> u32 {
        match *self {
            TbfHeader::TbfHeaderV2(hd) => {
                if hd.program.is_some() {
                    hd.program
                        .map_or(0, |p| p.protected_size + (hd.base.header_size as u32))
                } else if hd.main.is_some() {
                    hd.main
                        .map_or(0, |m| m.protected_size + (hd.base.header_size as u32))
                } else {
                    0
                }
            }
            _ => 0,
        }
    }

    /// Get the start offset of the application binary from the beginning
    /// of the process binary (start of the TBF header). Only valid if this
    /// is an app.
    pub fn get_app_start_offset(&self) -> u32 {
        // The application binary starts after the header plus any
        // additional protected space.
        self.get_protected_size()
    }

    /// Get the offset from the beginning of the app's flash region where the
    /// app should start executing.
    pub fn get_init_function_offset(&self) -> u32 {
        match *self {
            TbfHeader::TbfHeaderV2(hd) => {
                if hd.program.is_some() {
                    hd.program
                        .map_or(0, |p| p.init_fn_offset + (hd.base.header_size as u32))
                } else if hd.main.is_some() {
                    hd.main
                        .map_or(0, |m| m.init_fn_offset + (hd.base.header_size as u32))
                } else {
                    0
                }
            }
            _ => 0,
        }
    }

    /// Get the name of the app.
    pub fn get_package_name(&self) -> Option<&'static str> {
        match *self {
            TbfHeader::TbfHeaderV2(hd) => hd.package_name,
            _ => None,
        }
    }

    /// Get the number of flash regions this app has specified in its header.
    pub fn number_writeable_flash_regions(&self) -> usize {
        match *self {
            TbfHeader::TbfHeaderV2(hd) => hd.writeable_regions.map_or(0, |wrs| {
                wrs.iter()
                    .fold(0, |acc, wr| if wr.is_some() { acc + 1 } else { acc })
            }),
            _ => 0,
        }
    }

    /// Get the offset and size of a given flash region.
    pub fn get_writeable_flash_region(&self, index: usize) -> (u32, u32) {
        match *self {
            TbfHeader::TbfHeaderV2(hd) => hd.writeable_regions.map_or((0, 0), |wrs| {
                wrs.get(index).unwrap_or(&None).map_or((0, 0), |wr| {
                    (
                        wr.writeable_flash_region_offset,
                        wr.writeable_flash_region_size,
                    )
                })
            }),
            _ => (0, 0),
        }
    }

    /// Get the address in RAM this process was specifically compiled for. If
    /// the process is position independent, return `None`.
    pub fn get_fixed_address_ram(&self) -> Option<u32> {
        let hd = match self {
            TbfHeader::TbfHeaderV2(hd) => hd,
            _ => return None,
        };
        match hd.fixed_addresses.as_ref()?.start_process_ram {
            0xFFFFFFFF => None,
            start => Some(start),
        }
    }

    /// Get the address in flash this process was specifically compiled for. If
    /// the process is position independent, return `None`.
    pub fn get_fixed_address_flash(&self) -> Option<u32> {
        let hd = match self {
            TbfHeader::TbfHeaderV2(hd) => hd,
            _ => return None,
        };
        match hd.fixed_addresses.as_ref()?.start_process_flash {
            0xFFFFFFFF => None,
            start => Some(start),
        }
    }

    /// Get the permissions for a specified driver and offset.
    ///
    /// - `driver_num`: The driver to lookup.
    /// - `offset`: The offset for the driver to find. An offset value of 1 will
    ///   find a header with offset 1, so the `allowed_commands` will cover
    ///   command numbers 64 to 127.
    ///
    /// If permissions are found for the driver number, this function will
    /// return `CommandPermissions::Mask`. If there are permissions in the
    /// header but not for this driver the function will return
    /// `CommandPermissions::NoPermsThisDriver`. If the process does not have
    /// any permissions specified, return `CommandPermissions::NoPermsAtAll`.
    pub fn get_command_permissions(&self, driver_num: usize, offset: usize) -> CommandPermissions {
        match self {
            TbfHeader::TbfHeaderV2(hd) => match hd.permissions {
                Some(permissions) => {
                    let mut found_driver_num: bool = false;
                    for perm in permissions.perms {
                        if perm.driver_number == driver_num as u32 {
                            found_driver_num = true;
                            if perm.offset == offset as u32 {
                                return CommandPermissions::Mask(perm.allowed_commands);
                            }
                        }
                    }
                    if found_driver_num {
                        // We found this driver number but nothing matched the
                        // requested offset. Since permissions are default off,
                        // we can return a mask of all zeros.
                        CommandPermissions::Mask(0)
                    } else {
                        CommandPermissions::NoPermsThisDriver
                    }
                }
                _ => CommandPermissions::NoPermsAtAll,
            },
            _ => CommandPermissions::NoPermsAtAll,
        }
    }

    /// Get the process `write_id`.
    /// Returns `None` if a `write_id` is not included.
    pub fn get_persistent_acl_write_id(&self) -> Option<u32> {
        match self {
            TbfHeader::TbfHeaderV2(hd) => match hd.persistent_acls {
                Some(persistent_acls) => Some(persistent_acls.write_id),
                _ => None,
            },
            _ => None,
        }
    }

    /// Get the number of valid `read_ids` and the `read_ids`.
    /// Returns `None` if a `read_ids` is not included.
    pub fn get_persistent_acl_read_ids(&self) -> Option<(usize, [u32; NUM_PERSISTENT_ACLS])> {
        match self {
            TbfHeader::TbfHeaderV2(hd) => match hd.persistent_acls {
                Some(persistent_acls) => {
                    Some((persistent_acls.read_length.into(), persistent_acls.read_ids))
                }
                _ => None,
            },
            _ => None,
        }
    }

    /// Get the number of valid `access_ids` and the `access_ids`.
    /// Returns `None` if a `access_ids` is not included.
    pub fn get_persistent_acl_access_ids(&self) -> Option<(usize, [u32; NUM_PERSISTENT_ACLS])> {
        match self {
            TbfHeader::TbfHeaderV2(hd) => match hd.persistent_acls {
                Some(persistent_acls) => Some((
                    persistent_acls.access_length.into(),
                    persistent_acls.access_ids,
                )),
                _ => None,
            },
            _ => None,
        }
    }

    /// Get the minimum compatible kernel version this process requires.
    /// Returns `None` if the kernel compatibility header is not included.
    pub fn get_kernel_version(&self) -> Option<(u16, u16)> {
        match self {
            TbfHeader::TbfHeaderV2(hd) => match hd.kernel_version {
                Some(kernel_version) => Some((kernel_version.major, kernel_version.minor)),
                _ => None,
            },
            _ => None,
        }
    }

    /// Return the offset where the binary ends in the TBF or 0 if there
    /// is no binary. If there is a Main header the end offset is the size
    /// of the TBF, while if there is a Program header it can be smaller.
    pub fn get_binary_end(&self) -> u32 {
        match self {
            TbfHeader::TbfHeaderV2(hd) => hd
                .program
                .map_or(hd.base.total_size as u32, |p| p.binary_end_offset),
            _ => 0,
        }
    }
}<|MERGE_RESOLUTION|>--- conflicted
+++ resolved
@@ -489,12 +489,7 @@
             offset: 0,
             allowed_commands: 0,
         }; L];
-<<<<<<< HEAD
-        for i in 0..length as usize {
-=======
-
         for i in 0..number_perms as usize {
->>>>>>> 68cf7940
             let start = 2 + (i * size_of::<TbfHeaderDriverPermission>());
             let end = start + size_of::<TbfHeaderDriverPermission>();
             if let Some(perm) = perms.get_mut(i) {
